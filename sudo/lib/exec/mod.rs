#![deny(unsafe_code)]

mod backchannel;
mod event;
mod interface;
mod io_util;
mod monitor;
mod parent;

use backchannel::BackchannelPair;
use std::{
    ffi::{CString, OsStr},
    io,
    os::unix::ffi::OsStrExt,
    os::unix::process::CommandExt,
    process::Command,
};

use crate::common::Environment;
use crate::log::user_error;
<<<<<<< HEAD
use crate::system::{fork, set_target_user, term::openpty};
pub use interface::RunOptions;

use self::{monitor::MonitorClosure, parent::ParentClosure};
=======
use crate::system::set_target_user;
use parent::exec_pty;
>>>>>>> aa6176c2

/// Based on `ogsudo`s `exec_pty` function.
///
/// Returns the [`ExitReason`] of the command and a function that restores the default handler for
/// signals once its called.
pub fn run_command(
    options: impl RunOptions,
    env: Environment,
) -> io::Result<(ExitReason, impl FnOnce())> {
    // FIXME: should we pipe the stdio streams?
    let mut command = Command::new(options.command());
    // reset env and set filtered environment
    command.args(options.arguments()).env_clear().envs(env);
    // Decide if the pwd should be changed. `--chdir` takes precedence over `-i`.
    let path = options.chdir().cloned().or_else(|| {
        options.is_login().then(|| {
            // signal to the operating system that the command is a login shell by prefixing "-"
            let mut process_name = options
                .command()
                .file_name()
                .map(|osstr| osstr.as_bytes().to_vec())
                .unwrap_or_else(Vec::new);
            process_name.insert(0, b'-');
            command.arg0(OsStr::from_bytes(&process_name));

            options.user().home.clone()
        })
    });

    // change current directory if necessary.
    if let Some(path) = path {
        let is_chdir = options.chdir().is_some();

        #[allow(unsafe_code)]
        unsafe {
            command.pre_exec(move || {
                let bytes = path.as_os_str().as_bytes();

                let c_path =
                    CString::new(bytes).expect("nul byte found in provided directory path");

                if let Err(err) = crate::system::chdir(&c_path) {
                    user_error!("unable to change directory to {}: {}", path.display(), err);
                    if is_chdir {
                        return Err(err);
                    }
                }

                Ok(())
            });
        }
    }

    // set target user and groups
    set_target_user(
        &mut command,
        options.user().clone(),
        options.group().clone(),
    );

<<<<<<< HEAD
    let (pty_leader, pty_follower) = openpty()?;

    let backchannels = BackchannelPair::new()?;

    // FIXME: We should block all the incoming signals before forking and unblock them just after
    // initializing the signal handlers.
    let monitor_pid = fork()?;
    // Monitor logic. Based on `exec_monitor`.
    if monitor_pid == 0 {
        let (monitor, mut dispatcher) =
            MonitorClosure::new(command, pty_follower, backchannels.monitor);
        match monitor.run(&mut dispatcher) {}
    } else {
        let (parent, mut dispatcher) =
            ParentClosure::new(monitor_pid, options.pid(), pty_leader, backchannels.parent)?;
        parent
            .run(&mut dispatcher)
            .map(|exit_reason| (exit_reason, move || drop(dispatcher)))
    }
=======
    exec_pty(ctx.process.pid, command)
>>>>>>> aa6176c2
}

/// Exit reason for the command executed by sudo.
#[derive(Debug)]
pub enum ExitReason {
    Code(i32),
    Signal(i32),
}<|MERGE_RESOLUTION|>--- conflicted
+++ resolved
@@ -7,7 +7,6 @@
 mod monitor;
 mod parent;
 
-use backchannel::BackchannelPair;
 use std::{
     ffi::{CString, OsStr},
     io,
@@ -18,15 +17,10 @@
 
 use crate::common::Environment;
 use crate::log::user_error;
-<<<<<<< HEAD
-use crate::system::{fork, set_target_user, term::openpty};
-pub use interface::RunOptions;
-
-use self::{monitor::MonitorClosure, parent::ParentClosure};
-=======
 use crate::system::set_target_user;
 use parent::exec_pty;
->>>>>>> aa6176c2
+
+pub use interface::RunOptions;
 
 /// Based on `ogsudo`s `exec_pty` function.
 ///
@@ -87,29 +81,7 @@
         options.group().clone(),
     );
 
-<<<<<<< HEAD
-    let (pty_leader, pty_follower) = openpty()?;
-
-    let backchannels = BackchannelPair::new()?;
-
-    // FIXME: We should block all the incoming signals before forking and unblock them just after
-    // initializing the signal handlers.
-    let monitor_pid = fork()?;
-    // Monitor logic. Based on `exec_monitor`.
-    if monitor_pid == 0 {
-        let (monitor, mut dispatcher) =
-            MonitorClosure::new(command, pty_follower, backchannels.monitor);
-        match monitor.run(&mut dispatcher) {}
-    } else {
-        let (parent, mut dispatcher) =
-            ParentClosure::new(monitor_pid, options.pid(), pty_leader, backchannels.parent)?;
-        parent
-            .run(&mut dispatcher)
-            .map(|exit_reason| (exit_reason, move || drop(dispatcher)))
-    }
-=======
-    exec_pty(ctx.process.pid, command)
->>>>>>> aa6176c2
+    exec_pty(options.pid(), command)
 }
 
 /// Exit reason for the command executed by sudo.
