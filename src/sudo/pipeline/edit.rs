--- conflicted
+++ resolved
@@ -52,25 +52,7 @@
 
         let editor = policy.preferred_editor();
 
-<<<<<<< HEAD
-        eprintln_ignore_io_error!(
-            "this would launch sudoedit as requested, to edit the files: {:?} using editor {}",
-            opened_files.into_iter().map(|x| x.1).collect::<Vec<_>>(),
-            editor.display(),
-        );
-
-        Ok::<_, std::io::Error>(ExitReason::Code(42))
-=======
-        crate::sudo::edit::edit_files(
-            &editor,
-            &context
-                .files_to_edit
-                .iter()
-                .flatten()
-                .map(|path| &**path)
-                .collect::<Vec<_>>(),
-        )
->>>>>>> a8b1fc81
+        crate::sudo::edit::edit_files(&editor, opened_files)
     };
 
     pam_context.close_session();
